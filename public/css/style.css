<<<<<<< HEAD
@import url('https://fonts.googleapis.com/css?family=Merienda:400,700&subset=latin-ext');

body, html {
  margin: 0;
  padding: 0;
}

body {
  font-family: 'Merienda', sans-serif;
  min-height: 100vh;
}

=======
/* @import url('https://fonts.googleapis.com/css?family=Abril+Fatface:400,700&subset=latin-ext'); */
@import url('https://fonts.googleapis.com/css?family=Baloo+Chettan:400,700&subset=latin-ext');



body, html {
  margin: 0;
  padding: 0;
  /* font-family: 'Abril Fatface', cursive; */
  font-family: 'Baloo Chettan', cursive;
  min-height: 100vh;
  padding-left:50px;
  padding-right: 50px;
  /* transform: scale(0.9);
  transform-origin: 2 2; */
}

>>>>>>> b54579d8
p {
  line-height: 25px;
}

#navbar-mobile {
  display: none;
}

#navbar-web {
  width: 100%;
  height: 60px;
  display: flex;
  flex-direction: row;
  align-items: flex-end;
}

.menu-web {
  display: flex;
  flex-direction: row;
  width: 100%;
  list-style-type: none;
  text-align: center;
  z-index: 3;
  justify-content: center;
  margin: 0;
  box-sizing: border-box;
}

.menu-active {
  border-bottom: 5px solid #142657;
  border-radius: 5px;
  font-weight: bold;
}

.menu-web > li {
  padding-left: 18px;
  padding-right: 18px;
  text-decoration: none;
  color: #142657;
}

.menu-web > li > a {
  text-decoration: none;
  color: #142657;
  font-size: 22px;
}

.logoSmallDiv {
  position: fixed;
  top: 0;
  left:0;
  box-sizing: border-box;
  height: auto;
  z-index: 5;
}

#logoSmall {
  margin: 13px;
  width: calc(669px * 0.10);
  height: calc(582px * 0.10);
  cursor: pointer;
}

/*jeden div je mainContainer, kterej je vzdy vysoky tak, aby paticka byla na konci stranky.
 Je bran v potaz hard coded height paticky*/

.mainContainer {
  min-height: calc(100vh - 61px);
  padding-top: 40px;
  width: 100%;
  box-sizing: border-box;
  /* max-width: 1200px; */
  margin: 0 auto;
  text-align: left;
}

.pageHeader {
  font-size: 100px;
  max-width: 1200px;
  color: white;
  text-align: left;
  font-weight: 900;
  text-transform: uppercase;
  margin: 0 auto;
  padding-left: 30px;
  padding-bottom: 30px;
  position: relative;
}

.paragraphWrapper {
  border: solid #fff 8px;
  margin: 0 auto;
  max-width: 1200px;
  box-sizing: border-box;
  border-radius: 5px;
}

.paragraphWrapperBorder {
  max-width: 1200px;
  border: solid #142657 8px;
  background-color: rgba(255,255,255,0.85);
  padding: 50px;
  box-sizing: border-box;
  border-radius: 5px;
  display: flex;
  flex-direction: row;
  justify-content: space-between; 
  margin: 0 auto;
<<<<<<< HEAD

}

=======

}

>>>>>>> b54579d8
#paragraphMasaze   {
  max-width: 1200px;
  color: black;
  margin: 0;
  padding: 0;
  padding-top: 30px;
  padding-right: 30px;
  border-top-left-radius: 5px;
  border-top-right-radius: 5px;
}
<<<<<<< HEAD

.masazeImgDiv {
  min-width: 300px;
  width: 300px;
  height: 300px;
  position: relative;
  overflow: hidden;
  display: flex;
  justify-content: center;
  border-radius: 50%;
  box-shadow: 0 5px 20px rgba(0,0,0,0.19), 0 6px 6px rgba(0,0,0,0.23);
}

.masazeImgDiv > img {
  margin: 0 auto;
  height: 100%;
  width: auto;
}

=======

.masazeImgDiv {
  min-width: 300px;
  width: 300px;
  height: 300px;
  position: relative;
  overflow: hidden;
  display: flex;
  justify-content: center;
  border-radius: 50%;
  box-shadow: 0 5px 20px rgba(0,0,0,0.19), 0 6px 6px rgba(0,0,0,0.23);
}

.masazeImgDiv > img {
  margin: 0 auto;
  height: 100%;
  width: auto;
}

>>>>>>> b54579d8

#tabs {
  display: flex;
  color: #142657;
  background-color: #fff;
  padding: 30px;
  margin: 10px;
  border-radius: 10px;
  box-sizing: border-box;
  flex-direction: row;
  flex-wrap: wrap;
  justify-content: space-around;
  position: relative;
  height: auto;
  align-items: center;
  box-sizing: border-box;
  border: 3px solid #142657;
}

.box {
  width: auto;
  height: auto;
  cursor: pointer;
  display: flex;
  align-items: center;
  justify-content: center;
  padding-left: 15px;
  padding-right: 15px;
}

.box h2 {
  margin: 0;
  padding: 0;
  font-size: 26px;
  /* color: white; */
}

#wrapperBoxContent {
  display: block;
  width: 100%;
  height: auto;
  margin-bottom: 20px;
  box-sizing: border-box;

}


.boxContent {
  max-width: 1200px;
  height: auto;
  margin: 0 auto;
<<<<<<< HEAD
  /* border-bottom-left-radius: 5px;
  border-bottom-right-radius: 5px; */
  border-radius: 5pvx;
=======
  border-bottom-left-radius: 5px;
  border-bottom-right-radius: 5px;
>>>>>>> b54579d8
  background-color: white;
  /* box-shadow: 0 10px 20px rgba(0,0,0,0.19), 0 6px 6px rgba(0,0,0,0.23); */
  padding: 60px;
  padding-top:40px;
  box-sizing: border-box;
  display: none;
  opacity: 1;
  transition: all .3s ease;
<<<<<<< HEAD
  /* animation: grow .3s ease; */
=======
  animation: grow .3s ease;
>>>>>>> b54579d8
}

.vyzivaContent {
  display: block;
  display: flex;
  flex-direction: column;
  padding:30px;

}
.obrazek_just {
  min-width:1200px;
align-items: center;
}
.just_img {
 display: flex;
 display: block;
 flex-wrap: nowrap;
 box-sizing: border-box;
flex-direction: column;
}

<<<<<<< HEAD
.justContent {
  display: flex;
  flex-direction: row;
}


=======
}

>>>>>>> b54579d8
.boxContentPrice {
  display: flex;
  flex-direction: row;
  justify-content: space-between;
  margin-bottom: 20px;
}

.price {
  padding-left: 20px;
}

.massageList {
  margin-bottom: 50px;
}
.masazeInfo {
  margin-top: 50px;
}

.active {
  border-bottom: solid 5px #142657;
  border-radius: 5px;
}

.active:hover{
  box-shadow: none;
}

.active:hover h2 {
  border: none;
}

@keyframes grow {
  0% {
    opacity: 0;
  }
  1% {
    opacity: 0;
    transform: scale(0.99);
  }
  100% {
    opacity: 1;
    transform: scale(1);
  }
}


footer {
  box-sizing: border-box;
  width: 100%;
  padding: 10px;
  margin-top: 20px;
  color: #ebd7bb;
  background-color: #2a2c30;
  text-align: center;
}

.container {
  max-width: 100%;
  margin-left: auto;
  margin-right: auto;
  
}

.containerContact {
  max-width: 900px;
  margin-left: auto;
  margin-right: auto;
  padding: 1em;

}

ul {
  list-style: square;
  line-height: 25px;
}


.wrapper>* {
  padding: 1em;
}


.company-info {
  background: #142657; opacity:0.8;
  color: white;
   
 
   border: 3px solid #ffffff;
   margin: 50px;
}

.company-info h3, .company-info ul {
  text-align: center;
  margin: 0 0 1rem 0;
}

hr {
  display: block;
  height: 3px;
  border: 0;
  border-top: 3px solid #fff;
  margin: 1em 0;
  padding: 20px;
}
.contact {
  background: #142657; opacity:0.8;
  color:  #ffffff;
  
   border: 3px solid #ffffff;
   font-weight: bold;
   text-align: center;
}

.contact h3 {
  
}
/* FORM STYLES */

.contact form {
  display: grid;
  grid-template-columns: 1fr 1fr;
  grid-gap: 30px;

}

.contact form label {
  display: block;
  color:  #ffffff;
}

.contact form p {
  margin: 0;
}

.contact form .full {
  grid-column: 1 / 3;
}

.contact form textarea:focus {
outline: none;
 }
 
.contact form textarea {
  color: black;
  width: 100%;
  padding: 1em;
  border: 1px solid #000;
  box-sizing: border-box;
   
 }
 
 .contact form button {
  width: 100%;
  padding: 1em;
  border: 1px solid #000;
  box-sizing: border-box;
     
   font-weight: bold;
   color: white;
}
.contact form input:focus {
outline: none;
 }
.contact form input {
  width: 100%;
  padding: 1em;
  border: 1px solid #000;
  box-sizing: border-box;

   font-weight: bold;
}

.contact form textarea {
  resize: vertical;
}

.contact form button {
  background: #142657;
  border: 0;
  text-transform: uppercase;
  cursor: pointer;
  max-width: 200px;
  border: 3px solid #ffffff;
}

.contact form button:hover, .contact form button:focus {
  background: #92bde7;
  color: #fff;
  outline: 0;
  transition: background-color 0.5s ease-out;
}
.secondContainer {
  min-height: 100%;
  border-radius: 10px;
  margin: 10px;
  background-image: url("../img/background.jpg");
  padding: 50px;
  box-sizing: border-box;
<<<<<<< HEAD
  box-shadow: 0 -5px 34px rgba(0,0,0,0.19), 0 -3px 10px rgba(0,0,0,0.23);
}


/* @media(min-width:930px){ */
    .row {
      align-items: baseline;
    
=======
}
.secondContainer_homepage_bottom {
  min-height: 500px;
  border-radius: 10px;
  margin: 10px;
  background-image: url("../img/large_portrait.jpeg");
  padding: 50px;
  box-sizing: border-box;
}


/* @media(min-width:930px){ */
    .row {
      align-items: baseline;
>>>>>>> b54579d8
      display: -webkit-box;
      display: -moz-box;
      display: -ms-flexbox;
      display: -webkit-flex;
      display: flex;
<<<<<<< HEAD
     
      justify-content: space-between;
	  color: #142657;
    background: white;
    padding-left: 100px;
    padding-right: 100px;
    border-bottom-left-radius: 5px;
     border-bottom-right-radius: 5px;
     border-top-left-radius: 5px;
     border-top-right-radius: 5px;
   
  
=======
      justify-content: space-between;
	  color: #142657;
	   padding-left: 50px;
 padding-right: 50px;
>>>>>>> b54579d8
    }
  
    .row2 {
      display: -webkit-box;
      display: -moz-box;
      display: -ms-flexbox;
      display: -webkit-flex;
      display: flex;
      align-items: center;
      justify-content: space-around;
<<<<<<< HEAD
      padding: 30px;
      border: 20px white solid;
      box-sizing: border-box;
      border-bottom-left-radius: 5px;
      border-bottom-right-radius: 5px;
      border-top-left-radius: 5px;
      border-top-right-radius: 5px;
      
     
=======
      box-sizing: border-box;
	  color: #142657;
>>>>>>> b54579d8
  }
 
 
 .row3 {
     display: -webkit-box;
     display: -moz-box;
     display: -ms-flexbox;
     display: -webkit-flex;
     display: flex;
     flex-wrap: nowrap;
     flex-direction: row;
     justify-content: center;
     padding-top:20px;
 }
<<<<<<< HEAD
 .row4 {
     display: -webkit-box;
     display: -moz-box;
     display: -ms-flexbox;
     display: -webkit-flex;
     display: flex;
     align-items: center;
     justify-content: center;
     border-bottom-left-radius: 5px;
     border-bottom-right-radius: 5px;
 }
 .column {
 margin: 10px;
 max-width: 1200px;
 padding-top: 27px;
 padding-bottom: 27px;
 border-radius: 5px;
 
 } 
.column > img {
  margin: 10px;
  max-width: 270px;
  } 

 .no-margin-column {
   margin-right: 0;
 }

 .column2 {
   flex: 50%;
   max-width: 1200px;
  
 }
 .column2 > h2 {
  font-size: 30px;
  color: white;
  text-align: center;
  font-weight: 900;
  text-transform: uppercase;
  position: relative;
  max-width:1200px;
}
 .column3 {
    display: -webkit-box;
    display: -moz-box;
    display: -ms-flexbox;
    display: -webkit-flex;
    display: flex;
    flex-wrap: nowrap;
    flex-direction: row;
    justify-content: center;
    padding-bottom: 80px;
    box-shadow: none;
   border-bottom-left-radius: 5px;
   border-bottom-right-radius: 5px;
   border-top-left-radius: 5px;
   border-top-right-radius: 5px;
   
    }
    .profilovka {
      min-width: 300px;
      width: 300px;
      height: 300px;
      position: relative;
      overflow: hidden;
      display: flex;
      justify-content: center;
      border-radius: 50%;
      box-shadow: 0 5px 20px rgba(0,0,0,0.19), 0 6px 6px rgba(0,0,0,0.23);
    }
    
    .profilovka > img {
      margin: 0 auto;
      height: 100%;
      width: auto;
    }
 
  
}

  .column4 {
     background: white;
	 color: #142657;
     font-weight: bold;
     font-size: 2em;
     text-align: center;
     width: 100%;
     border-bottom-left-radius: 5px;
     border-bottom-right-radius: 5px;
     border-top-left-radius: 5px;
     border-top-right-radius: 5px;
 }
=======
  
 .column {
 
 border-radius: 5px;
 } 
>>>>>>> b54579d8
 
.column > img {
  margin: 10px;
  max-width: 270px;
  } 
  
.column > h2 {
  font-size: 25px;
  color: #142657;
  text-align: center;
  font-weight: 900;
  text-transform: uppercase;
  margin: 0;
  top: 7%;
  position: relative;
  max-width: 1200px;
}

.column > p{
<<<<<<< HEAD
  
=======
>>>>>>> b54579d8
  font-size: 18px;
  color: #142657;
  margin: 0 auto;
  font-weight: 900;
  position: relative;
  text-align: center;
  top: 7%;
  max-width: 1200px;
<<<<<<< HEAD
 
=======
>>>>>>> b54579d8
}
 

 .column2 {
   flex: 50%;
   max-width: 1000px;
  
 }
 .column2 > h2 {
  font-size: 30px;
  color: #142657;
  text-align: center;
  font-weight: 900;
  text-transform: uppercase;
  position: relative;
  max-width:1000px;
}

<<<<<<< HEAD
.column3 > p {
  padding-left: 50px;
    font-size: 20px;
  color: black;
  margin: 0 auto;
  
  position: relative;
  text-align: left;
  padding-top: 30px;
  
}

.column2 > p {
  
    font-size: 20px;
  color: white;
=======
.column2 > p {
    font-size: 20px;
  color: black;
  margin: 0 auto;
  font-weight: 700;
  position: relative;
  text-align: left;
  max-width:1000px; ;
}

 .column3 {
    display: -webkit-box;
    display: -moz-box;
    display: -ms-flexbox;
    display: -webkit-flex;
    display: flex;
    flex-wrap: nowrap;
    flex-direction: row;
    justify-content: center;
    box-shadow: none;
   border-bottom-left-radius: 5px;
   border-bottom-right-radius: 5px;
   border-top-left-radius: 5px;
   border-top-right-radius: 5px;
    }

    .column3_just {
      display: -webkit-box;
      display: -moz-box;
      display: -ms-flexbox;
      display: -webkit-flex;
      display: flex;
      flex-wrap: wrap;
     
      justify-content: center;
      box-shadow: none;
     border-bottom-left-radius: 5px;
     border-bottom-right-radius: 5px;
     border-top-left-radius: 5px;
     border-top-right-radius: 5px;
      }
	
	.column3 > p {
  padding-left: 50px;
  font-size: 20px;
  color: black;
>>>>>>> b54579d8
  margin: 0 auto;
  position: relative;
  text-align: left;
<<<<<<< HEAD
  max-width:1200px; ;
  
  
=======
  padding-top: 30px;
  font-weight: 700;
>>>>>>> b54579d8
}

    .profilovka {
      min-width: 250px;
      width: 250px;
      height: 250px;
      position: relative;
      overflow: hidden;
      display: flex;
      justify-content: center;
      border-radius: 50%;
      box-shadow: 0 5px 20px rgba(0,0,0,0.19), 0 6px 6px rgba(0,0,0,0.23);
    }
    
    .profilovka > img {
      margin: 0 auto;
      height: 110%;
      width: 100%;
    }
    .profilovka_just > img {
   
      height: 300px;
      width: 300px;
    }
 
  .p_home {
    font-size: 22px;
    color: #142657;
    padding-left: 7%;
    padding-top:10%;

  }




.pageDescription {
  max-width:620px;
  font-size: 25px;
  color: white;
 
  position: relative;
  text-align: center;
  top: 7%;
<<<<<<< HEAD
  padding-bottom: 60px;
}

.slider {
  width: 1200px;
  text-align: center;
  overflow: hidden;
}

.slides {
  display: flex;
  overflow-x: auto;
  
  border-radius: 5px;
  
  scroll-behavior: smooth;
  
  -webkit-overflow-scrolling: touch;
  scroll-snap-points-x: repeat(1200px);
  scroll-snap-type: mandatory;
}
.slides::-webkit-scrollbar {
  width: 10px;
  height: 10px;
}
/* .slides::-webkit-scrollbar-thumb {
  background: black;
  border-radius: 10px; */
}
.slides::-webkit-scrollbar-track {
  background: transparent;
}
.slides > div {
  flex-shrink: 0;
 
  border-radius: 10px;
  box-sizing: border-box;
  transform-origin: center center;
  transform: scale(1);
  transition: transform 0.5s;
  position: relative;
  
  display: flex;
  justify-content: center;
  align-items: center;
  font-size: 25px;
  max-width:1200px;
  padding-right: 70px;
  padding-left: 70px;
}
/* .slides > div:target {
  transform: scale(0.8); 
}*/
/* .author-info {
  background: rgba(0, 0, 0, 0.75);
  color: white;
  padding: 0.75rem;
  text-align: center;
  position: absolute;
  bottom: 0;
  left: 0;
  width: 100%;
  margin: 0;
} */
.author-info a {
  color: white;
}

.slider > a {
  display: inline-flex;
  width: 1.5rem;
  height: 1.5rem;
  background: white;
  text-decoration: none;
  align-items: center;
  justify-content: center;
  border-radius: 50%;
  margin: 0 0 0.5rem 0;
  position: relative;
  color: #142657;
}
.slider > a:hover{
  background: #142657;
  color: white;

}

.slider > a:active {
  top: 2px;
}
/* .slider > a:focus {
  background: #000; */
}

/* 
Don't need button navigation
@supports (scroll-snap-type) {
  .slider > a {
    display: none;
  }
}
 */
=======
  padding-bottom: 30px;
}

.pageDescription2 {
  font-size: 30px;
 color: #142657;
  position: relative;
  text-align: center;
  padding: 50px;
 
  justify-content: center;
  display: flex;
  background-color: #fff;
  margin: 10px;
  border-radius: 10px;
  box-sizing: border-box;
  flex-direction: row;
  flex-wrap: wrap;
  justify-content: space-around;
  position: relative;
  height: auto;
  align-items: center;
  box-sizing: border-box;
  border: 3px solid #142657;
}




>>>>>>> b54579d8
<|MERGE_RESOLUTION|>--- conflicted
+++ resolved
@@ -1,17 +1,3 @@
-<<<<<<< HEAD
-@import url('https://fonts.googleapis.com/css?family=Merienda:400,700&subset=latin-ext');
-
-body, html {
-  margin: 0;
-  padding: 0;
-}
-
-body {
-  font-family: 'Merienda', sans-serif;
-  min-height: 100vh;
-}
-
-=======
 /* @import url('https://fonts.googleapis.com/css?family=Abril+Fatface:400,700&subset=latin-ext'); */
 @import url('https://fonts.googleapis.com/css?family=Baloo+Chettan:400,700&subset=latin-ext');
 
@@ -25,25 +11,22 @@
   min-height: 100vh;
   padding-left:50px;
   padding-right: 50px;
-  /* transform: scale(0.9);
-  transform-origin: 2 2; */
-}
-
->>>>>>> b54579d8
+}
+
 p {
   line-height: 25px;
 }
 
+#navbar-web {
+  width: 100%;
+  height: 60px;
+  display: flex;
+  flex-direction: row;
+  align-items: flex-end;
+}
+
 #navbar-mobile {
   display: none;
-}
-
-#navbar-web {
-  width: 100%;
-  height: 60px;
-  display: flex;
-  flex-direction: row;
-  align-items: flex-end;
 }
 
 .menu-web {
@@ -71,7 +54,7 @@
   color: #142657;
 }
 
-.menu-web > li > a {
+.menu-web > li > a, .menu-mobile > li > a {
   text-decoration: none;
   color: #142657;
   font-size: 22px;
@@ -135,29 +118,21 @@
   box-sizing: border-box;
   border-radius: 5px;
   display: flex;
-  flex-direction: row;
-  justify-content: space-between; 
-  margin: 0 auto;
-<<<<<<< HEAD
-
-}
-
-=======
-
-}
-
->>>>>>> b54579d8
+  flex-direction: column-reverse;
+  align-items: center; 
+  margin: 0 auto;
+  text-align: justify;
+}
+
 #paragraphMasaze   {
   max-width: 1200px;
   color: black;
   margin: 0;
   padding: 0;
   padding-top: 30px;
-  padding-right: 30px;
   border-top-left-radius: 5px;
   border-top-right-radius: 5px;
 }
-<<<<<<< HEAD
 
 .masazeImgDiv {
   min-width: 300px;
@@ -177,27 +152,6 @@
   width: auto;
 }
 
-=======
-
-.masazeImgDiv {
-  min-width: 300px;
-  width: 300px;
-  height: 300px;
-  position: relative;
-  overflow: hidden;
-  display: flex;
-  justify-content: center;
-  border-radius: 50%;
-  box-shadow: 0 5px 20px rgba(0,0,0,0.19), 0 6px 6px rgba(0,0,0,0.23);
-}
-
-.masazeImgDiv > img {
-  margin: 0 auto;
-  height: 100%;
-  width: auto;
-}
-
->>>>>>> b54579d8
 
 #tabs {
   display: flex;
@@ -249,14 +203,7 @@
   max-width: 1200px;
   height: auto;
   margin: 0 auto;
-<<<<<<< HEAD
-  /* border-bottom-left-radius: 5px;
-  border-bottom-right-radius: 5px; */
-  border-radius: 5pvx;
-=======
-  border-bottom-left-radius: 5px;
-  border-bottom-right-radius: 5px;
->>>>>>> b54579d8
+  border-radius: 5px;
   background-color: white;
   /* box-shadow: 0 10px 20px rgba(0,0,0,0.19), 0 6px 6px rgba(0,0,0,0.23); */
   padding: 60px;
@@ -265,43 +212,33 @@
   display: none;
   opacity: 1;
   transition: all .3s ease;
-<<<<<<< HEAD
   /* animation: grow .3s ease; */
-=======
-  animation: grow .3s ease;
->>>>>>> b54579d8
 }
 
 .vyzivaContent {
-  display: block;
   display: flex;
   flex-direction: column;
   padding:30px;
-
-}
+}
+
 .obrazek_just {
   min-width:1200px;
-align-items: center;
-}
+  align-items: center;
+}
+
 .just_img {
- display: flex;
- display: block;
- flex-wrap: nowrap;
- box-sizing: border-box;
-flex-direction: column;
-}
-
-<<<<<<< HEAD
+  display: flex;
+  display: block;
+  flex-wrap: nowrap;
+  box-sizing: border-box;
+  flex-direction: column;
+}
+
 .justContent {
   display: flex;
   flex-direction: row;
 }
 
-
-=======
-}
-
->>>>>>> b54579d8
 .boxContentPrice {
   display: flex;
   flex-direction: row;
@@ -365,6 +302,26 @@
   
 }
 
+.secondContainer {
+  min-height: 100%;
+  border-radius: 10px;
+  margin: 10px;
+  background-image: url("../img/background.jpg");
+  padding: 50px;
+  box-sizing: border-box;
+  box-shadow: 0 -5px 34px rgba(0,0,0,0.19), 0 -3px 10px rgba(0,0,0,0.23);
+}
+
+.pageDescription {
+ max-width:900px;
+ font-size: 25px;
+ color: white;
+ position: relative;
+ text-align: center;
+ top: 7%;
+ padding-bottom: 60px;
+}
+
 .containerContact {
   max-width: 900px;
   margin-left: auto;
@@ -500,16 +457,6 @@
   background-image: url("../img/background.jpg");
   padding: 50px;
   box-sizing: border-box;
-<<<<<<< HEAD
-  box-shadow: 0 -5px 34px rgba(0,0,0,0.19), 0 -3px 10px rgba(0,0,0,0.23);
-}
-
-
-/* @media(min-width:930px){ */
-    .row {
-      align-items: baseline;
-    
-=======
 }
 .secondContainer_homepage_bottom {
   min-height: 500px;
@@ -524,31 +471,15 @@
 /* @media(min-width:930px){ */
     .row {
       align-items: baseline;
->>>>>>> b54579d8
       display: -webkit-box;
       display: -moz-box;
       display: -ms-flexbox;
       display: -webkit-flex;
       display: flex;
-<<<<<<< HEAD
-     
-      justify-content: space-between;
-	  color: #142657;
-    background: white;
-    padding-left: 100px;
-    padding-right: 100px;
-    border-bottom-left-radius: 5px;
-     border-bottom-right-radius: 5px;
-     border-top-left-radius: 5px;
-     border-top-right-radius: 5px;
-   
-  
-=======
       justify-content: space-between;
 	  color: #142657;
 	   padding-left: 50px;
  padding-right: 50px;
->>>>>>> b54579d8
     }
   
     .row2 {
@@ -559,20 +490,8 @@
       display: flex;
       align-items: center;
       justify-content: space-around;
-<<<<<<< HEAD
-      padding: 30px;
-      border: 20px white solid;
-      box-sizing: border-box;
-      border-bottom-left-radius: 5px;
-      border-bottom-right-radius: 5px;
-      border-top-left-radius: 5px;
-      border-top-right-radius: 5px;
-      
-     
-=======
       box-sizing: border-box;
 	  color: #142657;
->>>>>>> b54579d8
   }
  
  
@@ -587,106 +506,11 @@
      justify-content: center;
      padding-top:20px;
  }
-<<<<<<< HEAD
- .row4 {
-     display: -webkit-box;
-     display: -moz-box;
-     display: -ms-flexbox;
-     display: -webkit-flex;
-     display: flex;
-     align-items: center;
-     justify-content: center;
-     border-bottom-left-radius: 5px;
-     border-bottom-right-radius: 5px;
- }
- .column {
- margin: 10px;
- max-width: 1200px;
- padding-top: 27px;
- padding-bottom: 27px;
- border-radius: 5px;
- 
- } 
-.column > img {
-  margin: 10px;
-  max-width: 270px;
-  } 
-
- .no-margin-column {
-   margin-right: 0;
- }
-
- .column2 {
-   flex: 50%;
-   max-width: 1200px;
-  
- }
- .column2 > h2 {
-  font-size: 30px;
-  color: white;
-  text-align: center;
-  font-weight: 900;
-  text-transform: uppercase;
-  position: relative;
-  max-width:1200px;
-}
- .column3 {
-    display: -webkit-box;
-    display: -moz-box;
-    display: -ms-flexbox;
-    display: -webkit-flex;
-    display: flex;
-    flex-wrap: nowrap;
-    flex-direction: row;
-    justify-content: center;
-    padding-bottom: 80px;
-    box-shadow: none;
-   border-bottom-left-radius: 5px;
-   border-bottom-right-radius: 5px;
-   border-top-left-radius: 5px;
-   border-top-right-radius: 5px;
-   
-    }
-    .profilovka {
-      min-width: 300px;
-      width: 300px;
-      height: 300px;
-      position: relative;
-      overflow: hidden;
-      display: flex;
-      justify-content: center;
-      border-radius: 50%;
-      box-shadow: 0 5px 20px rgba(0,0,0,0.19), 0 6px 6px rgba(0,0,0,0.23);
-    }
-    
-    .profilovka > img {
-      margin: 0 auto;
-      height: 100%;
-      width: auto;
-    }
- 
-  
-}
-
-  .column4 {
-     background: white;
-	 color: #142657;
-     font-weight: bold;
-     font-size: 2em;
-     text-align: center;
-     width: 100%;
-     border-bottom-left-radius: 5px;
-     border-bottom-right-radius: 5px;
-     border-top-left-radius: 5px;
-     border-top-right-radius: 5px;
- }
-=======
   
  .column {
  
  border-radius: 5px;
  } 
->>>>>>> b54579d8
  
 .column > img {
   margin: 10px;
@@ -706,10 +530,6 @@
 }
 
 .column > p{
-<<<<<<< HEAD
-  
-=======
->>>>>>> b54579d8
   font-size: 18px;
   color: #142657;
   margin: 0 auto;
@@ -718,10 +538,6 @@
   text-align: center;
   top: 7%;
   max-width: 1200px;
-<<<<<<< HEAD
- 
-=======
->>>>>>> b54579d8
 }
  
 
@@ -740,24 +556,6 @@
   max-width:1000px;
 }
 
-<<<<<<< HEAD
-.column3 > p {
-  padding-left: 50px;
-    font-size: 20px;
-  color: black;
-  margin: 0 auto;
-  
-  position: relative;
-  text-align: left;
-  padding-top: 30px;
-  
-}
-
-.column2 > p {
-  
-    font-size: 20px;
-  color: white;
-=======
 .column2 > p {
     font-size: 20px;
   color: black;
@@ -804,18 +602,11 @@
   padding-left: 50px;
   font-size: 20px;
   color: black;
->>>>>>> b54579d8
   margin: 0 auto;
   position: relative;
   text-align: left;
-<<<<<<< HEAD
-  max-width:1200px; ;
-  
-  
-=======
   padding-top: 30px;
   font-weight: 700;
->>>>>>> b54579d8
 }
 
     .profilovka {
@@ -860,110 +651,6 @@
   position: relative;
   text-align: center;
   top: 7%;
-<<<<<<< HEAD
-  padding-bottom: 60px;
-}
-
-.slider {
-  width: 1200px;
-  text-align: center;
-  overflow: hidden;
-}
-
-.slides {
-  display: flex;
-  overflow-x: auto;
-  
-  border-radius: 5px;
-  
-  scroll-behavior: smooth;
-  
-  -webkit-overflow-scrolling: touch;
-  scroll-snap-points-x: repeat(1200px);
-  scroll-snap-type: mandatory;
-}
-.slides::-webkit-scrollbar {
-  width: 10px;
-  height: 10px;
-}
-/* .slides::-webkit-scrollbar-thumb {
-  background: black;
-  border-radius: 10px; */
-}
-.slides::-webkit-scrollbar-track {
-  background: transparent;
-}
-.slides > div {
-  flex-shrink: 0;
- 
-  border-radius: 10px;
-  box-sizing: border-box;
-  transform-origin: center center;
-  transform: scale(1);
-  transition: transform 0.5s;
-  position: relative;
-  
-  display: flex;
-  justify-content: center;
-  align-items: center;
-  font-size: 25px;
-  max-width:1200px;
-  padding-right: 70px;
-  padding-left: 70px;
-}
-/* .slides > div:target {
-  transform: scale(0.8); 
-}*/
-/* .author-info {
-  background: rgba(0, 0, 0, 0.75);
-  color: white;
-  padding: 0.75rem;
-  text-align: center;
-  position: absolute;
-  bottom: 0;
-  left: 0;
-  width: 100%;
-  margin: 0;
-} */
-.author-info a {
-  color: white;
-}
-
-.slider > a {
-  display: inline-flex;
-  width: 1.5rem;
-  height: 1.5rem;
-  background: white;
-  text-decoration: none;
-  align-items: center;
-  justify-content: center;
-  border-radius: 50%;
-  margin: 0 0 0.5rem 0;
-  position: relative;
-  color: #142657;
-}
-.slider > a:hover{
-  background: #142657;
-  color: white;
-
-}
-
-.slider > a:active {
-  top: 2px;
-}
-/* .slider > a:focus {
-  background: #000; */
-}
-
-/* 
-Don't need button navigation
-@supports (scroll-snap-type) {
-  .slider > a {
-    display: none;
-  }
-}
- */
-=======
   padding-bottom: 30px;
 }
 
@@ -992,5 +679,3 @@
 
 
 
-
->>>>>>> b54579d8
