--- conflicted
+++ resolved
@@ -1,17 +1,3 @@
-<<<<<<< HEAD
-@import url('https://fonts.googleapis.com/css?family=Merienda:400,700&subset=latin-ext');
-
-body, html {
-  margin: 0;
-  padding: 0;
-}
-
-body {
-  font-family: 'Merienda', sans-serif;
-  min-height: 100vh;
-}
-
-=======
 /* @import url('https://fonts.googleapis.com/css?family=Abril+Fatface:400,700&subset=latin-ext'); */
 @import url('https://fonts.googleapis.com/css?family=Baloo+Chettan:400,700&subset=latin-ext');
 
@@ -25,11 +11,8 @@
   min-height: 100vh;
   padding-left:50px;
   padding-right: 50px;
-  /* transform: scale(0.9);
-  transform-origin: 2 2; */
-}
-
->>>>>>> b54579d8
+}
+
 p {
   line-height: 25px;
 }
@@ -138,15 +121,9 @@
   flex-direction: row;
   justify-content: space-between; 
   margin: 0 auto;
-<<<<<<< HEAD
-
-}
-
-=======
-
-}
-
->>>>>>> b54579d8
+
+}
+
 #paragraphMasaze   {
   max-width: 1200px;
   color: black;
@@ -157,7 +134,6 @@
   border-top-left-radius: 5px;
   border-top-right-radius: 5px;
 }
-<<<<<<< HEAD
 
 .masazeImgDiv {
   min-width: 300px;
@@ -177,27 +153,6 @@
   width: auto;
 }
 
-=======
-
-.masazeImgDiv {
-  min-width: 300px;
-  width: 300px;
-  height: 300px;
-  position: relative;
-  overflow: hidden;
-  display: flex;
-  justify-content: center;
-  border-radius: 50%;
-  box-shadow: 0 5px 20px rgba(0,0,0,0.19), 0 6px 6px rgba(0,0,0,0.23);
-}
-
-.masazeImgDiv > img {
-  margin: 0 auto;
-  height: 100%;
-  width: auto;
-}
-
->>>>>>> b54579d8
 
 #tabs {
   display: flex;
@@ -249,14 +204,8 @@
   max-width: 1200px;
   height: auto;
   margin: 0 auto;
-<<<<<<< HEAD
-  /* border-bottom-left-radius: 5px;
-  border-bottom-right-radius: 5px; */
-  border-radius: 5pvx;
-=======
   border-bottom-left-radius: 5px;
   border-bottom-right-radius: 5px;
->>>>>>> b54579d8
   background-color: white;
   /* box-shadow: 0 10px 20px rgba(0,0,0,0.19), 0 6px 6px rgba(0,0,0,0.23); */
   padding: 60px;
@@ -265,11 +214,7 @@
   display: none;
   opacity: 1;
   transition: all .3s ease;
-<<<<<<< HEAD
-  /* animation: grow .3s ease; */
-=======
   animation: grow .3s ease;
->>>>>>> b54579d8
 }
 
 .vyzivaContent {
@@ -291,17 +236,12 @@
 flex-direction: column;
 }
 
-<<<<<<< HEAD
 .justContent {
   display: flex;
   flex-direction: row;
 }
 
 
-=======
-}
-
->>>>>>> b54579d8
 .boxContentPrice {
   display: flex;
   flex-direction: row;
@@ -500,16 +440,7 @@
   background-image: url("../img/background.jpg");
   padding: 50px;
   box-sizing: border-box;
-<<<<<<< HEAD
   box-shadow: 0 -5px 34px rgba(0,0,0,0.19), 0 -3px 10px rgba(0,0,0,0.23);
-}
-
-
-/* @media(min-width:930px){ */
-    .row {
-      align-items: baseline;
-    
-=======
 }
 .secondContainer_homepage_bottom {
   min-height: 500px;
@@ -524,31 +455,15 @@
 /* @media(min-width:930px){ */
     .row {
       align-items: baseline;
->>>>>>> b54579d8
       display: -webkit-box;
       display: -moz-box;
       display: -ms-flexbox;
       display: -webkit-flex;
       display: flex;
-<<<<<<< HEAD
-     
       justify-content: space-between;
-	  color: #142657;
-    background: white;
-    padding-left: 100px;
-    padding-right: 100px;
-    border-bottom-left-radius: 5px;
-     border-bottom-right-radius: 5px;
-     border-top-left-radius: 5px;
-     border-top-right-radius: 5px;
-   
-  
-=======
-      justify-content: space-between;
-	  color: #142657;
-	   padding-left: 50px;
- padding-right: 50px;
->>>>>>> b54579d8
+      color: #142657;
+      padding-left: 50px;
+      padding-right: 50px;
     }
   
     .row2 {
@@ -559,20 +474,8 @@
       display: flex;
       align-items: center;
       justify-content: space-around;
-<<<<<<< HEAD
-      padding: 30px;
-      border: 20px white solid;
       box-sizing: border-box;
-      border-bottom-left-radius: 5px;
-      border-bottom-right-radius: 5px;
-      border-top-left-radius: 5px;
-      border-top-right-radius: 5px;
-      
-     
-=======
-      box-sizing: border-box;
-	  color: #142657;
->>>>>>> b54579d8
+	    color: #142657;
   }
  
  
@@ -587,7 +490,6 @@
      justify-content: center;
      padding-top:20px;
  }
-<<<<<<< HEAD
  .row4 {
      display: -webkit-box;
      display: -moz-box;
@@ -664,9 +566,6 @@
       height: 100%;
       width: auto;
     }
- 
-  
-}
 
   .column4 {
      background: white;
@@ -680,13 +579,11 @@
      border-top-left-radius: 5px;
      border-top-right-radius: 5px;
  }
-=======
   
  .column {
  
  border-radius: 5px;
  } 
->>>>>>> b54579d8
  
 .column > img {
   margin: 10px;
@@ -705,11 +602,7 @@
   max-width: 1200px;
 }
 
-.column > p{
-<<<<<<< HEAD
-  
-=======
->>>>>>> b54579d8
+.column > p{  
   font-size: 18px;
   color: #142657;
   margin: 0 auto;
@@ -718,10 +611,6 @@
   text-align: center;
   top: 7%;
   max-width: 1200px;
-<<<<<<< HEAD
- 
-=======
->>>>>>> b54579d8
 }
  
 
@@ -740,7 +629,6 @@
   max-width:1000px;
 }
 
-<<<<<<< HEAD
 .column3 > p {
   padding-left: 50px;
     font-size: 20px;
@@ -754,18 +642,14 @@
 }
 
 .column2 > p {
-  
-    font-size: 20px;
   color: white;
-=======
-.column2 > p {
-    font-size: 20px;
+  font-size: 20px;
   color: black;
   margin: 0 auto;
   font-weight: 700;
   position: relative;
   text-align: left;
-  max-width:1000px; ;
+  max-width:1000px; 
 }
 
  .column3 {
@@ -804,18 +688,11 @@
   padding-left: 50px;
   font-size: 20px;
   color: black;
->>>>>>> b54579d8
   margin: 0 auto;
   position: relative;
   text-align: left;
-<<<<<<< HEAD
-  max-width:1200px; ;
-  
-  
-=======
   padding-top: 30px;
   font-weight: 700;
->>>>>>> b54579d8
 }
 
     .profilovka {
@@ -860,110 +737,6 @@
   position: relative;
   text-align: center;
   top: 7%;
-<<<<<<< HEAD
-  padding-bottom: 60px;
-}
-
-.slider {
-  width: 1200px;
-  text-align: center;
-  overflow: hidden;
-}
-
-.slides {
-  display: flex;
-  overflow-x: auto;
-  
-  border-radius: 5px;
-  
-  scroll-behavior: smooth;
-  
-  -webkit-overflow-scrolling: touch;
-  scroll-snap-points-x: repeat(1200px);
-  scroll-snap-type: mandatory;
-}
-.slides::-webkit-scrollbar {
-  width: 10px;
-  height: 10px;
-}
-/* .slides::-webkit-scrollbar-thumb {
-  background: black;
-  border-radius: 10px; */
-}
-.slides::-webkit-scrollbar-track {
-  background: transparent;
-}
-.slides > div {
-  flex-shrink: 0;
- 
-  border-radius: 10px;
-  box-sizing: border-box;
-  transform-origin: center center;
-  transform: scale(1);
-  transition: transform 0.5s;
-  position: relative;
-  
-  display: flex;
-  justify-content: center;
-  align-items: center;
-  font-size: 25px;
-  max-width:1200px;
-  padding-right: 70px;
-  padding-left: 70px;
-}
-/* .slides > div:target {
-  transform: scale(0.8); 
-}*/
-/* .author-info {
-  background: rgba(0, 0, 0, 0.75);
-  color: white;
-  padding: 0.75rem;
-  text-align: center;
-  position: absolute;
-  bottom: 0;
-  left: 0;
-  width: 100%;
-  margin: 0;
-} */
-.author-info a {
-  color: white;
-}
-
-.slider > a {
-  display: inline-flex;
-  width: 1.5rem;
-  height: 1.5rem;
-  background: white;
-  text-decoration: none;
-  align-items: center;
-  justify-content: center;
-  border-radius: 50%;
-  margin: 0 0 0.5rem 0;
-  position: relative;
-  color: #142657;
-}
-.slider > a:hover{
-  background: #142657;
-  color: white;
-
-}
-
-.slider > a:active {
-  top: 2px;
-}
-/* .slider > a:focus {
-  background: #000; */
-}
-
-/* 
-Don't need button navigation
-@supports (scroll-snap-type) {
-  .slider > a {
-    display: none;
-  }
-}
- */
-=======
   padding-bottom: 30px;
 }
 
@@ -993,4 +766,3 @@
 
 
 
->>>>>>> b54579d8
