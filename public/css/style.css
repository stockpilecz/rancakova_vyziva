@import url('https://fonts.googleapis.com/css?family=Montserrat&subset=latin-ext');
body, html {
  margin: 0;
  padding: 0;
  font-family: "Montserrat", serif;
}

body {
  background-image: url("../img/background.png");
  background-size: cover;
  background-repeat: no-repeat;
  background-position: center;
  background-attachment: fixed;  /* parallax efekt*/
  min-height: 100vh;
}

p {
  line-height: 25px;
}

/*zacina sekce pro menu*/

#navbar {
  margin: 0;
  padding: 0;
  display: block;
  position: fixed;
  width: 100%;
  z-index: 6;
  display: block;
}

/* input je checkbox, ktery ma pozici 3 a opacity 0
takze je zobrazen v popredi a ridi interakci
pseudoselekci :checked */

#navbar input {
  display: block;
  width: 50px;
  height: 35px;
  position: fixed;
  float: right;
  clear: right;
  top: 25px;
  right: 40px;
  opacity: 0;
  z-index: 7;
  cursor: pointer;
}

/* vykresleni hamburger menu a jeho animace */

#hamburgerSpan1, #hamburgerSpan2, #hamburgerSpan3 {
  display: block;
  width: 33px;
  height: 4.5px;
  position: fixed;
  float: right;
  clear: right;
  top: 30px;
  right: 50px;
  background: rgb(255, 255, 255);
  border-radius: 2.5px;
  z-index: 5;
  -webkit-transform: rotate(0deg);
  -moz-transform: rotate(0deg);
  -o-transform: rotate(0deg);
  transform: rotate(0deg);
  /* tohle jsou transition duration pro vsechny zmeny*/
  -webkit-transition: .40s ease-in-out;
  -moz-transition: .40s ease-in-out;
  -o-transition: .40s ease-in-out;
  transition: .40s ease-in-out;
<<<<<<< HEAD
  box-shadow: 0 1px 3px rgba(0,0,0,0.3), 0 1px 2px rgba(0,0,0,0.6);
=======
  box-shadow: 1px 2px 4px rgba(0, 0, 0, .5);
>>>>>>> 850cd6a6
}

/*pozice fixed to dala na jedno misto, tak jsem je musel jednotlive posunout*/

#hamburgerSpan2 {
  top: 39px;
}

#hamburgerSpan3 {
  top: 49px;
}

#navbar input:checked~#hamburgerSpan1 {
  top: 44px;
  right: 48px;
  -webkit-transform: rotate(315deg);
  -moz-transform: rotate(315deg);
  -o-transform: rotate(315deg);
  transform: rotate(315deg);
  border-radius: 6px;
  height: 5px;
  width:16px;
  box-shadow: none;
}

/*sjede do pravy prdele a zmizi prdele*/

#navbar input:checked~#hamburgerSpan2 {
  right: 49.5px;
  width: 28px;
  /* transform-origin: 10px 0px; */
  -webkit-transform: rotate(360deg);
  -moz-transform: rotate(360deg);
  -o-transform: rotate(360deg);
  transform: rotate(360deg);
  box-shadow: none;
}

#navbar input:checked~#hamburgerSpan3 {
  top: 34px;
    right: 47.8px;
  -webkit-transform: rotate(-315deg);
  -moz-transform: rotate(-315deg);
  -o-transform: rotate(-315deg);
  transform: rotate(-315deg);
  height: 5px;
  border-radius: 6px;
  width: 16px;
  box-shadow: none;
}

.menu {
  position: fixed;
  width: 100%;
  height: 100%;
  margin-top: -100px;
  padding-top: 230px;
  right: 0;
<<<<<<< HEAD
  background: rgba(20, 38, 87, 1);
=======
  background:  #142657; opacity:0.9;
>>>>>>> 850cd6a6
  list-style-type: none;
  transform-origin: 0% 0%;
  -webkit-transform-origin: 0% 0%;
  -moz-transform-origin: 0% 0%;
  -o-transform-origin: 0% 0%;
  transform: translate( 100%, -0%);
  -webkit-transform: translate( 100%, -0%);
  -moz-transform: translate( 100%, -0%);
  -o-transform: translate( 100%, -0%);
  transition: transform 0.5s cubic-bezier(0.77, 0.2, 0.05, 1.0);
  -webkit-transition: transform 0.5s cubic-bezier(0.77, 0.2, 0.05, 1.0);
  -moz-transition: transform 0.5s cubic-bezier(0.77, 0.2, 0.05, 1.0);
  -o-transition: transform 0.5s cubic-bezier(0.77, 0.2, 0.05, 1.0);
  text-align: center;
  z-index: 3;
}

/*pozice itemu vuci hamburgeru je nyni presne dana
pokud se zvetsi napr. font musi se pozicovani predelat*/

.menu li {
  font-size: 30px;
  margin-left: 10px;
  display: block;
  padding-bottom: 30px;
}

.menu a {
  text-decoration: none;
  text-transform: uppercase;
  color: #ffffff;
  padding: 10px;
  font-weight: bold;
  /* opacity: 0; */
}

.menu a:hover {
  color: #b9c4ff;
}

#navbar input:checked~ul {
  transform: none;
  /*cely menu je posunuto transformaci -100%,
  checknuti checkboxu transformaci zrusi a menu sjede*/
}

/*konci sekce pro menu*/

.logoSmallDiv {
  position: fixed;
  top: 0;
  left:0;
  width: 100%;
  box-sizing: border-box;
  height: auto;
  z-index: 5;
}

#logoSmall {
  margin: 13px;
  width: calc(669px * 0.10);
  height: calc(582px * 0.10);
  cursor: pointer;
}

/*jeden div je mainContainer, kterej je vzdy vysoky tak, aby paticka byla na konci stranky.
 Je bran v potaz hard coded height paticky*/

.mainContainer {
  min-height: calc(100vh - 61px);
  padding-top: 80px;
  width: 100%;
  box-sizing: border-box;
}

.pageHeader {
  font-size: 120px;
  max-width: 100%;
  color: white;
  text-align: center;
  font-weight: 900;
  text-transform: uppercase;
  margin: 0 0 20px 0;
  padding-bottom: 40px;
  position: relative;
}

.paragraphWrapper {
  width: 100%;
  background-color: #fff;
  padding: 50px;
  display: flex;
  justify-content: center;
  box-sizing: border-box;
}

#paragraphMasaze   {
  max-width: 1200px;
  /* font-size: 15px; */
  color: black;
  margin: 0;
  padding: 0;
  text-align: center;
}
#tabsBackground {
  width: 100%;
  height: auto;
  background-color: #142657;
}

#tabs {
  display: flex;
  max-width: 1200px;
  padding: 30px;
  margin: 0 auto;
  box-sizing: border-box;
  flex-direction: row;
  flex-wrap: wrap;
  justify-content: space-around;
  position: relative;
  height: auto;
  align-items: center;
}

#tab-bar-border {
  position: absolute;
  /* width: 100px; */
  height: 5px;
  background-color: #fff;
  display: none;
  transition: all 0.2s ease-in-out;
}

.box {
  width: auto;
  height: auto;
  cursor: pointer;
  display: flex;
  align-items: center;
  justify-content: center;
  padding-left: 15px;
  padding-right: 15px;
}

.box h2 {
  margin: 0;
  padding: 0;
  font-size: 26px;
  color: white;
}

#wrapperBoxContent {
  display: block;
  width: 100%;
  height: auto;
  margin-bottom: 20px;
  box-sizing: border-box;

}


.boxContent {
  max-width: 1200px;
  height: auto;
  margin: 0 auto;
  border-bottom-left-radius: 5px;
  border-bottom-right-radius: 5px;
  background-color: white;
  box-shadow: 0 10px 20px rgba(0,0,0,0.19), 0 6px 6px rgba(0,0,0,0.23);
  padding: 60px;
  padding-top:40px;
  box-sizing: border-box;
  display: none;
  opacity: 1;
  transition: all .3s ease;
  animation: grow .3s ease;
}

.vyzivaContent {
  display: block;
}

#boxContent1 {
  display: block;
}

.boxContentPrice {
  display: flex;
  flex-direction: row;
  justify-content: space-between;
  margin-bottom: 20px;
}

.price {
  padding-left: 20px;
}

.massageList {
  margin-bottom: 50px;
}
.masazeInfo {
  margin-top: 50px;
}

.active {
  border-bottom: solid 5px #fff;
}

.active:hover{
  box-shadow: none;
  cursor: default;
}

.active:hover h2 {
  border: none;
}

@keyframes grow {
  0% {
    opacity: 0;
  }
  1% {
    opacity: 0;
    transform: scale(0.99);
  }
  100% {
    opacity: 1;
    transform: scale(1);
  }
}


footer {
  box-sizing: border-box;
  width: 100%;
  padding: 10px;
  margin-top: 20px;
  color: #ebd7bb;
  background-color: #2a2c30;
  text-align: center;
}

.container {
  max-width: 100%;
  margin-left: auto;
  margin-right: auto;
  //padding: 1em;
}

.containerContact {
  max-width: 900px;
  margin-left: auto;
  margin-right: auto;
  padding: 1em;

}

ul {
  list-style: square;
  line-height: 25px;
}


.wrapper {
  
}

.wrapper>* {
  padding: 1em;
}


.company-info {
  background: #142657; opacity:0.8;
  color: white;
   
 
   border: 3px solid #ffffff;
   margin: 50px;
}

.company-info h3, .company-info ul {
  text-align: center;
  margin: 0 0 1rem 0;
}

hr {
  display: block;
  height: 3px;
  border: 0;
  border-top: 3px solid #fff;
  margin: 1em 0;
  padding: 20px;
}
.contact {
  background: #142657; opacity:0.8;
  color:  #ffffff;
  
   border: 3px solid #ffffff;
   font-weight: bold;
   text-align: center;
}

.contact h3 {
  
}
/* FORM STYLES */

.contact form {
  display: grid;
  grid-template-columns: 1fr 1fr;
  grid-gap: 30px;

}

.contact form label {
  display: block;
  color:  #ffffff;
}

.contact form p {
  margin: 0;
}

.contact form .full {
  grid-column: 1 / 3;
}

.contact form textarea:focus {
outline: none;
 }
 
.contact form textarea {
  color: black;
  width: 100%;
  padding: 1em;
  border: 1px solid #000;
  box-sizing: border-box;
   
 }
 
 .contact form button {
  width: 100%;
  padding: 1em;
  border: 1px solid #000;
  box-sizing: border-box;
     
   font-weight: bold;
   color: white;
}
.contact form input:focus {
outline: none;
 }
.contact form input {
  width: 100%;
  padding: 1em;
  border: 1px solid #000;
  box-sizing: border-box;

   font-weight: bold;
}

.contact form textarea {
  resize: vertical;
}

.contact form button {
  background: #142657;
  border: 0;
  text-transform: uppercase;
  cursor: pointer;
  max-width: 200px;
  border: 3px solid #ffffff;
}

.contact form button:hover, .contact form button:focus {
  background: #92bde7;
  color: #fff;
  outline: 0;
  transition: background-color 0.5s ease-out;
}

@media(min-width:930px){
    .row {
      align-items: baseline;
      padding-top: 20px;
      display: -webkit-box;
      display: -moz-box;
      display: -ms-flexbox;
      display: -webkit-flex;
      display: flex;
      /* max-height: 800px; */
      justify-content: center;
      max-width: 100%;
      margin-top: 30px;
	  color: #142657;
	  background: white;
    }
  
    .row2 {
      background: #142657;
      display: -webkit-box;
      display: -moz-box;
      display: -ms-flexbox;
      display: -webkit-flex;
      display: flex;
      align-items: center;
      justify-content: space-around;
      padding: 50px;
  }
 }
 
 .row3 {
     display: -webkit-box;
     display: -moz-box;
     display: -ms-flexbox;
     display: -webkit-flex;
     display: flex;
     align-items: center;
     justify-content: center;
 }
 .row4 {
     display: -webkit-box;
     display: -moz-box;
     display: -ms-flexbox;
     display: -webkit-flex;
     display: flex;
     align-items: center;
     justify-content: center;
 }
 .column {
   margin-right: 50px;
   margin-bottom: 20px;
 } 
 
 .no-margin-column {
   margin-right: 0;
 }

 .column2 {
   flex: 50%;
 }
 .column2 > h2 {
  font-size: 40px;
  color: white;
  text-align: center;
  font-weight: 900;
  text-transform: uppercase;
  margin: 0;
  top: 7%;
  position: relative;
}
 .column3 {
     color: white;
     font-weight: bold;
     font-size: 2em;
     text-align: center;
     max-width: 600px;
    margin: 20px;
 }
 
  .column4 {
     background: white;
	 color: #142657;
     font-weight: bold;
     font-size: 2em;
     text-align: center;
     width: 100%;
 }
 
  .column4 > h2 {
  font-size: 40px;
  color: #142657;
  text-align: center;
  font-weight: 900;
  text-transform: uppercase;
  margin: 10px;
  top: 7%;
  position: relative;
}
 
.column > h2 {
  font-size: 40px;
  color: #142657;
  text-align: center;
  font-weight: 900;
  text-transform: uppercase;
  margin: 0;
  top: 7%;
  position: relative;
}

.column > p{
  max-width:900px;
  font-size: 25px;
  color: #142657;
  margin: 0 auto;
  font-weight: 900;
  position: relative;
  text-align: center;
  top: 7%;
}

.column4 > p{
  max-width: 600px;
  font-size: 25px;
  color: #142657;
  margin: 0 auto;
  font-weight: 900;
  position: relative;
  text-align: center;
  top: 7%;
  padding-bottom: 20px;
}


.column3 > p, .column2 > p {
  max-width:900px;
  font-size: 25px;
  color: white;
  margin: 0 auto;
  font-weight: 900;
  position: relative;
  text-align: center;
  top: 7%;
}

.pageDescription {
  max-width:900px;
  font-size: 25px;
  color: white;
  margin: 0 auto;
  font-weight: 900;
  position: relative;
  text-align: center;
  top: 7%;
  padding-bottom: 60px;
}<|MERGE_RESOLUTION|>--- conflicted
+++ resolved
@@ -71,11 +71,7 @@
   -moz-transition: .40s ease-in-out;
   -o-transition: .40s ease-in-out;
   transition: .40s ease-in-out;
-<<<<<<< HEAD
   box-shadow: 0 1px 3px rgba(0,0,0,0.3), 0 1px 2px rgba(0,0,0,0.6);
-=======
-  box-shadow: 1px 2px 4px rgba(0, 0, 0, .5);
->>>>>>> 850cd6a6
 }
 
 /*pozice fixed to dala na jedno misto, tak jsem je musel jednotlive posunout*/
@@ -134,11 +130,7 @@
   margin-top: -100px;
   padding-top: 230px;
   right: 0;
-<<<<<<< HEAD
   background: rgba(20, 38, 87, 1);
-=======
-  background:  #142657; opacity:0.9;
->>>>>>> 850cd6a6
   list-style-type: none;
   transform-origin: 0% 0%;
   -webkit-transform-origin: 0% 0%;
