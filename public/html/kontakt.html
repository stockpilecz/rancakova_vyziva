<!DOCTYPE html>
<html lang="en">

<head>
  <meta charset="UTF-8">
  <meta name="viewport" content="width=device-width, initial-scale=1.0">
  <meta http-equiv="X-UA-Compatible" content="ie=edge">
  <title>Tereza Rancakova</title>
  <link href="https://maxcdn.bootstrapcdn.com/font-awesome/4.7.0/css/font-awesome.min.css" rel="stylesheet" integrity="sha384-wvfXpqpZZVQGK6TAh5PVlGOfQNHSoD2xbE+QkPxCAFlNEevoEH3Sl0sibVcOQVnN" crossorigin="anonymous">
  <link rel="stylesheet" href="https://cdn.jsdelivr.net/npm/animate.css@3.5.2/animate.min.css">
  <link rel="stylesheet" href="../css/style.css">
   
  <link rel="stylesheet" href="../css/media.css">
  <link rel="stylesheet" href="../css/menu.css">
</head>

<body>
 <div id="navbar-mobile">

    <input type="checkbox" id="checkboxMenu"></input>

    <span id="hamburgerSpan1" class="smallerHeader"></span>
    <span id="hamburgerSpan2"></span>
    <span id="hamburgerSpan3"></span>


    <ul class="menu-mobile">
      <li>
        <a href="#">O mně</a>
      </li>
      <li>
<<<<<<< HEAD
        <a href="just.html">JUST & NAHRIN</a>
=======
        <a href="just.html">JUST NAHRIN</a>
>>>>>>> b54579d8
      </li>
      <li>
        <a href="masaze.html">Masáže</a>
      </li>
      <li>
        <a href="vyziva.html">Výživa</a>
      </li>
      <li>
        <a href="kontakt.html">Kontakt</a>
      </li>
    </ul>
  </div>
 <div id="navbar-web">
  <ul class="menu-web">
      <li>
        <a href="#">O mně</a>
      </li>
      <li>
        <a href="just.html">JUST NAHRIN</a>
      </li>
      <li class="menu-active">
        <a href="masaze.html">Masáže</a>
      </li>
      <li>
        <a href="vyziva.html">Výživa</a>
      </li>
      <li>
        <a href="kontakt.html">Kontakt</a>
      </li>
    </ul>
  </div>
  
  
  <div class="mainContainer" id="main">
    <div class="logoSmallDiv">
      <img id="logoSmall" src="logo.png" onclick="goHome()">
    </div>
	    <div class="secondContainer">
    <div class="containerContact">
      <!-- <h1 class="brand"><span>Tereza</span> Rancakova</h1> -->
      <h1 class="animated bounceInUp pageHeader">Kontakt</h1>
      <div class="wrapper animated bounceInLeft">
	  
	  
        <div class="company-info">
          <h3>Tereza Rančáková</h3>
          <ul>
            <li><i class="fa fa-road"></i> Bukovno 165<br>Mladá Boleslav, 29301</li>
            <li><i class="fa fa-phone"></i> +420 731 534 128</li>
            <li><i class="fa fa-envelope"></i> tereza.rancakova@gmail.com</li>
          </ul>
        </div>
        <div class="contact">
          <h2>Neváhejte mě kontaktovat! <br><br></h2> 
          <hr/>
          <form method="POST" action="kontakt.html">
            <p>
              <label>Jméno</label>
              <input type="text" name="name">
            </p>
            <p>
              <label>Předmět</label>
              <input type="text" name="company">
            </p>
            <p>
              <label>Emailová adresa</label>
              <input type="email" name="email">
            </p>
            <p>
              <label>Telefonní číslo</label>
              <input type="text" name="phone">
            </p>
            <p class="full">
              <label>Zpráva</label>
              <textarea name="message" rows="5"></textarea>
            </p>
            <p class="full">
              <button type="submit"><h3>Odeslat</h3></button>
            </p>
          </form>
        </div>
      </div>
    </div>
  </div>
  <footer>
    made by stockpile.cz
  </footer>
  <script src="client.js"></script>
</body>

</html><|MERGE_RESOLUTION|>--- conflicted
+++ resolved
@@ -15,25 +15,39 @@
 </head>
 
 <body>
- <div id="navbar-mobile">
-
-    <input type="checkbox" id="checkboxMenu"></input>
-
-    <span id="hamburgerSpan1" class="smallerHeader"></span>
-    <span id="hamburgerSpan2"></span>
-    <span id="hamburgerSpan3"></span>
-
-
-    <ul class="menu-mobile">
+  <div id="navbar-mobile">
+    <button id="hambugerMenu" onclick="revealMenu()">
+      <span id="hamburgerSpan1"></span>
+      <span id="hamburgerSpan2"></span>
+      <span id="hamburgerSpan3"></span>
+    </button>
+    <div id="mobileMenuDiv" class="hideMobile">
+      <ul id="menu-mobile" >
+        <li>
+          <a href="omne.html">O mně</a>
+        </li>
+        <li>
+          <a href="just.html">JUST & NAHRIN</a>
+        </li>
+        <li >
+          <a class="menu-active"href="masaze.html">Masáže</a>
+        </li>
+        <li>
+          <a href="vyziva.html">Výživa</a>
+        </li>
+        <li>
+          <a href="#" class="menu-active">Kontakt</a>
+        </li>
+      </ul>
+    </div>
+  </div>
+  <div id="navbar-web">
+    <ul class="menu-web">
       <li>
-        <a href="#">O mně</a>
+        <a href="omne.html">O mně</a>
       </li>
       <li>
-<<<<<<< HEAD
-        <a href="just.html">JUST & NAHRIN</a>
-=======
         <a href="just.html">JUST NAHRIN</a>
->>>>>>> b54579d8
       </li>
       <li>
         <a href="masaze.html">Masáže</a>
@@ -41,27 +55,8 @@
       <li>
         <a href="vyziva.html">Výživa</a>
       </li>
-      <li>
-        <a href="kontakt.html">Kontakt</a>
-      </li>
-    </ul>
-  </div>
- <div id="navbar-web">
-  <ul class="menu-web">
-      <li>
-        <a href="#">O mně</a>
-      </li>
-      <li>
-        <a href="just.html">JUST NAHRIN</a>
-      </li>
       <li class="menu-active">
-        <a href="masaze.html">Masáže</a>
-      </li>
-      <li>
-        <a href="vyziva.html">Výživa</a>
-      </li>
-      <li>
-        <a href="kontakt.html">Kontakt</a>
+        <a href="#">Kontakt</a>
       </li>
     </ul>
   </div>
@@ -121,7 +116,7 @@
   <footer>
     made by stockpile.cz
   </footer>
-  <script src="client.js"></script>
+  <script src="../js/client.js"></script>
 </body>
 
 </html>