<!DOCTYPE html>
<html lang="en">

<head>
  <meta charset="UTF-8">
  <meta name="viewport" content="width=device-width, initial-scale=1.0">
  <meta http-equiv="X-UA-Compatible" content="ie=edge">
  <title>Tereza Rancakova</title>
  <link href="https://maxcdn.bootstrapcdn.com/font-awesome/4.7.0/css/font-awesome.min.css" rel="stylesheet" integrity="sha384-wvfXpqpZZVQGK6TAh5PVlGOfQNHSoD2xbE+QkPxCAFlNEevoEH3Sl0sibVcOQVnN" crossorigin="anonymous">
  <link rel="stylesheet" href="https://cdn.jsdelivr.net/npm/animate.css@3.5.2/animate.min.css">
  <link rel="stylesheet" href="../css/style.css">
   
  <link rel="stylesheet" href="../css/media.css">
  <link rel="stylesheet" href="../css/menu.css">
</head>

<body>
 <div id="navbar-mobile">

    <input type="checkbox" id="checkboxMenu"></input>

    <span id="hamburgerSpan1" class="smallerHeader"></span>
    <span id="hamburgerSpan2"></span>
    <span id="hamburgerSpan3"></span>


    <ul class="menu-mobile">
      <li>
        <a href="#">O mně</a>
      </li>
      <li>
<<<<<<< HEAD
        <a href="just.html">JUST & NAHRIN</a>
=======
        <a href="just.html">JUST NAHRIN</a>
>>>>>>> b54579d8
      </li>
      <li>
        <a href="masaze.html">Masáže</a>
      </li>
      <li>
        <a href="vyziva.html">Výživa</a>
      </li>
      <li>
        <a href="kontakt.html">Kontakt</a>
      </li>
    </ul>
  </div>
 <div id="navbar-web">
  <ul class="menu-web">
      <li>
        <a href="#">O mně</a>
      </li>
      <li>
        <a href="just.html">JUST NAHRIN</a>
      </li>
      <li class="menu-active">
        <a href="masaze.html">Masáže</a>
      </li>
      <li>
        <a href="vyziva.html">Výživa</a>
      </li>
      <li>
        <a href="kontakt.html">Kontakt</a>
      </li>
    </ul>
  </div>
  
  
  <div class="mainContainer" id="main">
    <div class="logoSmallDiv">
      <img id="logoSmall" src="logo.png" onclick="goHome()">
    </div>
	    <div class="secondContainer">
    <div class="containerContact">
      <!-- <h1 class="brand"><span>Tereza</span> Rancakova</h1> -->
      <h1 class="animated bounceInUp pageHeader">Kontakt</h1>
      <div class="wrapper animated bounceInLeft">
	  
	  
        <div class="company-info">
          <h3>Tereza Rančáková</h3>
          <ul>
            <li><i class="fa fa-road"></i> Bukovno 165<br>Mladá Boleslav, 29301</li>
            <li><i class="fa fa-phone"></i> +420 731 534 128</li>
            <li><i class="fa fa-envelope"></i> tereza.rancakova@gmail.com</li>
          </ul>
        </div>
        <div class="contact">
          <h2>Neváhejte mě kontaktovat! <br><br></h2> 
          <hr/>
          <form method="POST" action="kontakt.html">
            <p>
              <label>Jméno</label>
              <input type="text" name="name">
            </p>
            <p>
              <label>Předmět</label>
              <input type="text" name="company">
            </p>
            <p>
              <label>Emailová adresa</label>
              <input type="email" name="email">
            </p>
            <p>
              <label>Telefonní číslo</label>
              <input type="text" name="phone">
            </p>
            <p class="full">
              <label>Zpráva</label>
              <textarea name="message" rows="5"></textarea>
            </p>
            <p class="full">
              <button type="submit"><h3>Odeslat</h3></button>
            </p>
          </form>
        </div>
      </div>
    </div>
  </div>
  <footer>
    made by stockpile.cz
  </footer>
  <script src="client.js"></script>
</body>

</html><|MERGE_RESOLUTION|>--- conflicted
+++ resolved
@@ -29,11 +29,7 @@
         <a href="#">O mně</a>
       </li>
       <li>
-<<<<<<< HEAD
         <a href="just.html">JUST & NAHRIN</a>
-=======
-        <a href="just.html">JUST NAHRIN</a>
->>>>>>> b54579d8
       </li>
       <li>
         <a href="masaze.html">Masáže</a>
