--- conflicted
+++ resolved
@@ -6,44 +6,23 @@
   <meta name="viewport" content="width=device-width, initial-scale=1.0">
   <meta http-equiv="X-UA-Compatible" content="ie=edge">
   <title>Tereza Rancakova</title>
-  <link href="https://maxcdn.bootstrapcdn.com/font-awesome/4.7.0/css/font-awesome.min.css" rel="stylesheet" integrity="sha384-wvfXpqpZZVQGK6TAh5PVlGOfQNHSoD2xbE+QkPxCAFlNEevoEH3Sl0sibVcOQVnN"
-    crossorigin="anonymous">
-  <link rel="stylesheet" href="https://cdn.jsdelivr.net/npm/animate.css@3.5.2/animate.min.css">
-<<<<<<< HEAD
-  <!-- <link rel="stylesheet" href="../css/style.css"> -->
-  <link rel="stylesheet" href="../css/michal.css">
-
-  <!-- <link rel="stylesheet" href="../css/media.css"> -->
-  <link rel="stylesheet" href="../css/michal-media.css">
-=======
+  <!-- <link href="https://maxcdn.bootstrapcdn.com/font-awesome/4.7.0/css/font-awesome.min.css" rel="stylesheet" integrity="sha384-wvfXpqpZZVQGK6TAh5PVlGOfQNHSoD2xbE+QkPxCAFlNEevoEH3Sl0sibVcOQVnN"
+    crossorigin="anonymous"> -->
+  <!-- <link rel="stylesheet" href="https://cdn.jsdelivr.net/npm/animate.css@3.5.2/animate.min.css"> -->
   <link rel="stylesheet" href="../css/style.css">
-   
   <link rel="stylesheet" href="../css/media.css">
->>>>>>> b54579d8
 </head>
 
 <body>
 
   <div id="navbar-mobile">
-<<<<<<< HEAD
-    <!-- <input type="checkbox" id="checkboxMenu"></input>
-=======
-
-    <input type="checkbox" id="checkboxMenu"></input>
->>>>>>> b54579d8
-
-    <span id="hamburgerSpan1" class="smallerHeader"></span>
-    <span id="hamburgerSpan2"></span>
-    <span id="hamburgerSpan3"></span> -->
-
-<<<<<<< HEAD
     <button id="hambugerMenu" onclick="revealMenu()">
       <span id="hamburgerSpan1"></span>
       <span id="hamburgerSpan2"></span>
       <span id="hamburgerSpan3"></span>
     </button>
     <div id="mobileMenuDiv" class="hideMobile">
-      <ul id="menuMobile" >
+      <ul id="menu-mobile" >
         <li>
           <a href="omne.html">O mně</a>
         </li>
@@ -64,10 +43,6 @@
   </div>
   <div id="navbar-web">
     <ul class="menu-web">
-=======
-
-    <ul class="menu-mobile">
->>>>>>> b54579d8
       <li>
         <a href="omne.html">O mně</a>
       </li>
@@ -85,36 +60,12 @@
       </li>
     </ul>
   </div>
- <div id="navbar-web">
-  <ul class="menu-web">
-      <li>
-        <a href="omne.html">O mně</a>
-      </li>
-      <li>
-        <a href="just.html">JUST NAHRIN</a>
-      </li>
-      <li class="menu-active">
-        <a href="#">Masáže</a>
-      </li>
-      <li>
-        <a href="vyziva.html">Výživa</a>
-      </li>
-      <li>
-        <a href="kontakt.html">Kontakt</a>
-      </li>
-    </ul>
-  </div>
+ 
   <div class="mainContainer" id="main">
-<<<<<<< HEAD
-
-=======
-    
->>>>>>> b54579d8
     <div class="logoSmallDiv">
       <!-- <img id="logoSmall" src="../img/logo.png" onclick="goHome()"> -->
     </div>
     <div class="secondContainer">
-<<<<<<< HEAD
       <h1 class=" pageHeader">Masáže</h1>
       <div class="paragraphWrapper">
         <div class="paragraphWrapperBorder">
@@ -150,46 +101,6 @@
         <h2>Lymfatická masáž</h2>
       </div>
     </div>
-=======
-    <h1 class=" pageHeader">Masáže</h1>
-    <div class="paragraphWrapper">
-      <div class="paragraphWrapperBorder">
-      <p id="paragraphMasaze" class="">
-        Na masáž můžete přijít pro požitek z relaxace – výborná prevence fyzických i psychických potíží. Často
-        ale klienti přicházejí s bolestí, zde už je zapotřebí pracovat i v dalších oblastech.
-        Když klient přichází poprvé, většinou provedu diagnostiku přes reflexní body na ploskách nohou. S nimi
-        pracuji někdy i během masáže. Což nám pomůže diagnostikovat i možné potíže například s jednotlivými
-        orgány, nebo napomůže identifikovat zablokované místo na zádech.
-        S klientem ráda pracuji komplexně, ale vždy s ohledem na jeho přání.
-      </p>
-      <div class="masazeImgDiv">
-        <img src="../img/masaze.jpg" />
-      </div>
-      </div>
-    </div>
-    
-  </div>
-      <div id="tabs">
-
-        <div class="box" id="first-box" onclick="displayContent(event, 'boxContent1')">
-          <h2>Záda a šíje</h2>
-        </div>
-        <div class="box" onclick="displayContent(event, 'boxContent2')">
-          <h2>Ruce</h2>
-        </div>
-        <div class="box" onclick="displayContent(event, 'boxContent3')">
-          <h2>Nohy</h2>
-        </div>
-        <div class="box" onclick="displayContent(event, 'boxContent4')">
-          <h2>Břicho</h2>
-        </div>
-        <div class="box" onclick="displayContent(event, 'boxContent5')">
-          <h2>Lymfatická masáž</h2>
-        </div>
-        
-        
-      </div>
->>>>>>> b54579d8
     <div id="wrapperBoxContent">
       <div class="boxContent" id="boxContent1">
         <div>
@@ -199,11 +110,6 @@
             <li>Uvolnění fyzického i duševního napětí - duševní hygiena</li>
             <li>Zmírnění či odstranění bolestí hlavy a zad</li>
           </ul>
-<<<<<<< HEAD
-
-=======
-          
->>>>>>> b54579d8
           <div class="boxContentPrice">
             <span>Záda + šíje (cca 50 minut)</span>
             <span class="price"><strong>400 Kč</strong></span>
@@ -220,23 +126,14 @@
             <span>Šíje (cca 25 minut)</span>
             <span class="price"><strong>180 Kč</strong></span>
           </div>
-<<<<<<< HEAD
-          <div class="masazeInfo">
-=======
-          <div class="masazeInfo">            
->>>>>>> b54579d8
-            <p>Různé balíčky lze sestavit na přání klienta.</p>
-            <p>Masáže v pohodlí Vašeho domova + 50,- do 10km od MB (případně po dohodě)</p>
-            <p>Pro obyvatele Bukovna je dopravné zdarma</p>
-          </div>
-        </div>
-<<<<<<< HEAD
+          <div class="masazeInfo">
+            <p>Různé balíčky lze sestavit na přání klienta.</p>
+            <p>Masáže v pohodlí Vašeho domova + 50,- do 10km od MB (případně po dohodě)</p>
+            <p>Pro obyvatele Bukovna je dopravné zdarma</p>
+          </div>
+        </div>
       </div>
       <div class="boxContent" id="boxContent2">
-=======
-    </div>
-    <div class="boxContent" id="boxContent2">
->>>>>>> b54579d8
         <div>
           <h1>Ruce</h1>
           <ul class="massageList">
@@ -245,26 +142,16 @@
             <li>Posílení kloubů a šlach</li>
             <li>Úleva unaveným rukám</li>
           </ul>
-<<<<<<< HEAD
-
-=======
-          
->>>>>>> b54579d8
           <div class="boxContentPrice">
             <span>Celá horní končetina (cca 50 minut)</span>
             <span class="price"><strong>400 Kč</strong></span>
           </div>
-<<<<<<< HEAD
-          <div class="masazeInfo">
-=======
-          <div class="masazeInfo">            
->>>>>>> b54579d8
-            <p>Různé balíčky lze sestavit na přání klienta.</p>
-            <p>Masáže v pohodlí Vašeho domova + 50,- do 10km od MB (případně po dohodě)</p>
-            <p>Pro obyvatele Bukovna je dopravné zdarma</p>
-          </div>
-        </div>
-<<<<<<< HEAD
+          <div class="masazeInfo">
+            <p>Různé balíčky lze sestavit na přání klienta.</p>
+            <p>Masáže v pohodlí Vašeho domova + 50,- do 10km od MB (případně po dohodě)</p>
+            <p>Pro obyvatele Bukovna je dopravné zdarma</p>
+          </div>
+        </div>
       </div>
       <div class="boxContent" id="boxContent3">
         <div>
@@ -280,62 +167,29 @@
             <span class="price"><strong>600 Kč</strong></span>
           </div>
           <div class="masazeInfo">
-=======
-    </div>
-    <div class="boxContent" id="boxContent3">
-        <div>
-            <h1>Nohy</h1>
-            <ul class="massageList">
-              <li>Úleva unaveným a oteklým nohám</li>
-              <li>Uvolnění namoženého svalstva, posílení pohybového aparátu</li>
-              <li>Omezení rizika tvorby civilizačních chorob, které jsou spojeny s poruchami krevního oběhu</li>
-            </ul>
-            
-            <div class="boxContentPrice">
-              <span>Celá dolní končetina včetně hýždí (cca 1 hodina a 10 minut)</span>
-              <span class="price"><strong>600 Kč</strong></span>
-            </div>
-          <div class="masazeInfo">            
->>>>>>> b54579d8
-            <p>Různé balíčky lze sestavit na přání klienta.</p>
-            <p>Masáže v pohodlí Vašeho domova + 50,- do 10km od MB (případně po dohodě)</p>
-            <p>Pro obyvatele Bukovna je dopravné zdarma</p>
-          </div>
-        </div>
-<<<<<<< HEAD
+            <p>Různé balíčky lze sestavit na přání klienta.</p>
+            <p>Masáže v pohodlí Vašeho domova + 50,- do 10km od MB (případně po dohodě)</p>
+            <p>Pro obyvatele Bukovna je dopravné zdarma</p>
+          </div>
+        </div>
       </div>
       <div class="boxContent" id="boxContent4">
         <div>
-=======
-    </div>
-  <div class="boxContent" id="boxContent4">
-      <div>
->>>>>>> b54579d8
           <h1>Břicho</h1>
           <ul class="massageList">
             <li>Pomáhá harmonizovat zažívání, vhodné při častých zácpách a nadýmání</li>
             <li>Napomáhá zmírnění strií např. po porodu</li>
             <li>Zlepšuje funkci vnitřních orgánů - slezina, žlučník, žaludek, játra atd.</li>
           </ul>
-<<<<<<< HEAD
-
-=======
-          
->>>>>>> b54579d8
           <div class="boxContentPrice">
             <span>20 minut</span>
             <span class="price"><strong>200 Kč</strong></span>
           </div>
-<<<<<<< HEAD
-          <div class="masazeInfo">
-=======
-          <div class="masazeInfo">            
->>>>>>> b54579d8
-            <p>Různé balíčky lze sestavit na přání klienta.</p>
-            <p>Masáže v pohodlí Vašeho domova + 50,- do 10km od MB (případně po dohodě)</p>
-            <p>Pro obyvatele Bukovna je dopravné zdarma</p>
-          </div>
-<<<<<<< HEAD
+          <div class="masazeInfo">
+            <p>Různé balíčky lze sestavit na přání klienta.</p>
+            <p>Masáže v pohodlí Vašeho domova + 50,- do 10km od MB (případně po dohodě)</p>
+            <p>Pro obyvatele Bukovna je dopravné zdarma</p>
+          </div>
         </div>
       </div>
 
@@ -404,81 +258,11 @@
       </div>
 
     </div>
-=======
-      </div>
-  </div>
-
-  <div class="boxContent" id="boxContent5">
-    <div>
-        <h1>Ruční lymfomasáž dolních končetin s aktivací lymfatickýh uzlin</h1>
-        <p>
-          Lymfatický systém se skládá z lymfatických uzlin, cév a orgánů. Lymfatický systém nám v těle bojuje s
-          infekcemi, absorbuje přebytečné tekutiny, tuky a odvádí nečistoty z těla ven. Jeho špatná funkce se
-          projevuje různými způsoby. Začátky můžeme sledovat přes časté nachlazení, únavu až po bolest kloubů
-          a otoky. Příčin zhoršené funkce lymfatického systému může být několik. Ať už genetická predispozice,
-          málo pohybu, špatná strava či úraz.
-        </p>
-        <p>
-          Lymfatická masáž pomáhá také v boji s celulitidou. Celulitida vzniká hromaděním tukové tkáně a
-          stárnutím podkožního vaziva. Vedle hormonů hraje v tvorbě celulitidy velkou roli náš životní styl, sedavé
-          zaměstnání, málo pohybu či špatná strava. 
-        </p>
-
-        <p>
-          Kdo se rozhodne po lymfomasáže, je vhodné začít s prvními 4 masážemi po 2 až 3 dnech, poté 6
-          masáží po 5 až 7 dnech. Pak stačí udržovací masáže, jednou za 1 až 2 měsíce.
-        </p>
-
-        <p style="margin-bottom: 50px">
-          Masáž se provádí velmi jemnými pohyby, pod určitým tlakem a směrem. Doba masáže se odvíjí od
-          individuálních potřeb klienta. Většinou trvá cca hodinu a potom zábal či kompresní fixace.
-        </p>
-        <h2>Kdy masáž není vhodná</h2>
-        <ul class="massageList">
-          <li>Otoky způsobené onemocněním srdce, ledvin nebo jater</li>
-          <li>Akutní virové onemocnění nebo bakteriální onemocnění</li>
-          <li>Akutní žilní onemocnění</li>
-          <li>Lupénka v akutním stavu</li>
-          <li>Menstruace</li>
-          <li>Těhotenství</li>
-        </ul>
-
-        <h2>Co dělat před a po masáži</h2>
-        <ul class="massageList">
-          <li>Před masáží je vhodné se osprchovat, jelikož po masáži byste se neměli 6 hodin mýt</li>
-          <li>Po masáži byste měli zvýšit přísun tekutin (čistá voda či bylinné čaje)</li>
-          <li>Vhodné je také zvýšit tělesnou aktivitu, nejvhodnější je chůze a plavání. Naopak se nedoručuje
-              běh a jiné otřesové pohyby.</li>
-          <li>Pokud zvolíte masáž bez anticelulitidového zábalu přineste si s sebou kompresní punčochy
-              (pokud vlastníte) nebo dvě obinadla.</li>
-          <li>Tak jako po každé masáži by měl následovat odpočinek a klid</li>
-          <li>Pokud chcete přispět ke správné detoxikaci těla, doporučuji zařadit do jídelníčku bylinky</li>
-        </ul>
-
-
-        <div class="boxContentPrice">
-          <span>Cca 70 minut</span>
-          <span class="price"><strong>700 Kč</strong></span>
-        </div>
-        <div class="boxContentPrice">
-            <span>Anticelulitidový zábal</span>
-            <span class="price"><strong>100 Kč</strong></span>
-        </div>
-        <div class="masazeInfo">            
-          <p>Různé balíčky lze sestavit na přání klienta.</p>
-          <p>Masáže v pohodlí Vašeho domova + 50,- do 10km od MB (případně po dohodě)</p>
-          <p>Pro obyvatele Bukovna je dopravné zdarma</p>
-        </div>
-    </div>
-</div>
-
-</div>
->>>>>>> b54579d8
   </div>
   <footer>
     made by stockpile.cz
   </footer>
-  <script type="text/javascript" src="../js/client.js"></script>
+  <script src="../js/client.js" ></script>
 </body>
 
 </html>