--- conflicted
+++ resolved
@@ -61,13 +61,8 @@
       <li>
         <a href="#">O mně</a>
       </li>
-<<<<<<< HEAD
       <li >
         <a href="just.html">JUST & NAHRIN</a>
-=======
-      <li>
-        <a href="just.html">JUST NAHRIN</a>
->>>>>>> b54579d8
       </li>
       <li>
         <a href="masaze.html">Masáže</a>
@@ -106,109 +101,6 @@
     </div>
     <div class="secondContainer">
     <h1 class="pageHeader">Tereza Rančáková</h1>
-<<<<<<< HEAD
-
-    <div class="container">
-    <div class="slider">
-  
-        <a href="#slide-1">1</a>
-        <a href="#slide-2">2</a>
-        <a href="#slide-3">3</a>
-
-
-       
-        <div class="slides">
-          <div id="slide-1">
-                  <div class="row3">
-                      <div class="boxContent column3">
-                          <div class="profilovka">
-                              <img src="../img/profilovka2.png">
-                            </div>
-                          <p class="pageDescription">Jmenuji se Tereza Rančáková a jsem kvalifikovanou masérkou, nutriční specialistkou se zaměřením na psychosomatiku a odbornou poradkyní švýcarské firmy Just cs.</br></br>
-                          Naše zdraví stojí na několika základních pilířích. Psychická pohoda, zdravé vztahy, správné stravování, pracovní uspokojení, adekvátní fyzický pohyb a především dostatečný odpočinek
-                    jsou však ty hlavní.</p>
-                           
-                      </div>
-                    </div>
-          
-          </div>
-
-          <div id="slide-2">
-            
-    <div class="row2">
-        <div class="column2">
-          <h2> "Vše souvisí se vším"</h2>
-          <p>
-            Naše tělo reaguje na náš stravovací režim, naše psychické rozpoložení i na naši fyzickou aktivitu. Proto ke svým klientům přistupuji individuálně a snažím se jim poskytnout co možná nejvhodnější pomoc k jejich plnému zdraví.
-          </p>
-        </div>
-      </div>     
-          </div>
-
-          <div id="slide-3">
-              <div class="row">
-                  <div class="column">
-                    <img src="../img/massage.png">
-                    <h2>Masáže</h2>
-                    <p>zdravotní i relaxační</p>
-                  </div>
-                  <div class="column">
-                    <img src="../img/food.png">
-                    <h2>Zdravá výživa</h2>
-                    <p>na každý den</p>
-                  </div>
-                  <div class="column">
-                    <img src="../img/justnahrin.png">
-                    <h2>Doplňky</h2>
-                    <p>Just & Nahrin</p>
-                  </div>
-                </div>
-            
-          </div>
-        
-        </div>
-      </div>
-  <!-- <div class="container">
-        <div class="row3">
-            <div class="boxContent column3">
-                <div class="profilovka">
-                    <img src="../img/profilovka2.png">
-                  </div>
-                <p class="pageDescription">Jmenuji se Tereza Rančáková a jsem kvalifikovanou masérkou, nutriční specialistkou se zaměřením na psychosomatiku a odbornou poradkyní švýcarské firmy Just cs.</br></br>
-                Naše zdraví stojí na několika základních pilířích. Psychická pohoda, zdravé vztahy, správné stravování, pracovní uspokojení, adekvátní fyzický pohyb a především dostatečný odpočinek
-          jsou však ty hlavní.</p>
-                 
-            </div>
-          </div>
-
-    <div class="row2">
-      <div class="column2">
-        <h2> "Vše souvisí se vším"</h2>
-        <p>
-          Naše tělo reaguje na náš stravovací režim, naše psychické rozpoložení i na naši fyzickou aktivitu. Proto ke svým klientům přistupuji individuálně a snažím se jim poskytnout co možná nejvhodnější pomoc k jejich plnému zdraví.
-        </p>
-      </div>
-    </div>      
-
-    <div class="row">
-        <div class="column">
-          <img src="../img/massage.png">
-          <h2>Masáže</h2>
-          <p>zdravotní i relaxační</p>
-        </div>
-        <div class="column">
-          <img src="../img/food.png">
-          <h2>Zdravá výživa</h2>
-          <p>na každý den</p>
-        </div>
-        <div class="column">
-          <img src="../img/justnahrin.png">
-          <h2>Doplňky</h2>
-          <p>Just & Nahrin</p>
-        </div>
-      </div> -->
-	
-=======
 	
 
 				  
@@ -274,7 +166,6 @@
 	  
 	    </div>
   </div>
->>>>>>> b54579d8
 	
   </div>
       <div class="pageDescription2">"Naše zdraví stojí na několika základních pilířích. <br>Zdravý životní styl, psychická pohoda, fyzická aktivita jsou však ty hlavní.."
