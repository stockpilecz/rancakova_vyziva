<!DOCTYPE html>
<html>

<head>
  <meta charset="UTF-8">
  <meta name="viewport" content="width=device-width, initial-scale=1.0">
  <meta http-equiv="X-UA-Compatible" content="ie=edge">
  <title>Tereza Rancakova</title>
  <link href="https://maxcdn.bootstrapcdn.com/font-awesome/4.7.0/css/font-awesome.min.css" rel="stylesheet" integrity="sha384-wvfXpqpZZVQGK6TAh5PVlGOfQNHSoD2xbE+QkPxCAFlNEevoEH3Sl0sibVcOQVnN" crossorigin="anonymous">
  <link rel="stylesheet" href="https://cdn.jsdelivr.net/npm/animate.css@3.5.2/animate.min.css">
  <link rel="stylesheet" href="../css/style.css">
   
  <link rel="stylesheet" href="../css/media.css">
</head>

<body>


    <div id="navbar-mobile">

<<<<<<< HEAD
    <span id="hamburgerSpan1" class="animated fadeIn"></span>
    <span id="hamburgerSpan2" class="animated fadeIn"></span>
    <span id="hamburgerSpan3" class="animated fadeIn"></span>

    <ul class="menu">
      <li>
        <a href="omne.html">O mně</a>
      </li>
      <li>
        <a href="just.html">JUST & NAHRIN</a>
      </li>
      <li>
        <a href="masaze.html">Masáže</a>
      </li>
      <li>
        <a href="#">Výživa</a>
      </li>
      <li>
        <a href="kontakt.html">Kontakt</a>
      </li>
    </ul>
  </div>
  <div class="mainContainer" id="main">
    <div class="logoSmallDiv">
      <img id="logoSmall" src="../img/logo.png" onclick="goHome()">
=======
      <input type="checkbox" id="checkboxMenu"></input>
  
      <span id="hamburgerSpan1" class="smallerHeader"></span>
      <span id="hamburgerSpan2"></span>
      <span id="hamburgerSpan3"></span>
  
  
      <ul class="menu-mobile">
        <li>
          <a href="#">O mně</a>
        </li>
        <li>
          <a href="just.html">JUST NAHRIN</a>
        </li>
        <li>
          <a href="masaze.html">Masáže</a>
        </li>
        <li>
          <a href="vyziva.html">Výživa</a>
        </li>
        <li>
          <a href="kontakt.html">Kontakt</a>
        </li>
      </ul>
    </div>
   <div id="navbar-web">
    <ul class="menu-web">
        <li>
          <a href="#">O mně</a>
        </li>
        <li>
          <a href="just.html">JUST NAHRIN</a>
        </li>
        <li class="menu-active">
          <a href="masaze.html">Masáže</a>
        </li>
        <li>
          <a href="vyziva.html">Výživa</a>
        </li>
        <li>
          <a href="kontakt.html">Kontakt</a>
        </li>
      </ul>
>>>>>>> b54579d8
    </div>
    <div class="mainContainer" id="main">
      
      <div class="logoSmallDiv">
        <img id="logoSmall" src="../img/logo.png" onclick="goHome()">
      </div>
      <div class="secondContainer">
    <h1 class="pageHeader">Výživa</h1>

    <div class="container">
      <div class="boxContent vyzivaContent">
      <h2>Jak poradenství probíhá?</h2>
      <p>
        Klienta vždy požádám o sepsání 4 dní svého stravování. Ideálně, když bude zahrnovat, jak pracovní
        dny, tak víkendy. Sepsání co nejpodrobnějšího seznamu se zahrnutím opravdu všeho, co za den
        zkonzumoval.
      </p>
      <p>
        Poté spolu strávíme 1,5h, kdy rozebereme Váš aktuální stravovací režim. Probereme Vaše potřeby a
        cíle. Přeměřím a převáží si Vás a domluvíme si, do kdy Vám zašlu Váš jídelníček na míru. Mým cílem
        není dodržování jídelníčku za každou cenu, ale naučit Vás správným stravovacím návykům. Poukázat na
        to, co byste ve stávajícím stravování mohli dělat lépe a společně si určíme, jaké cíle by bylo možné
        dosáhnout.
      </p>
      <p>
        Nejsem zastáncem výživového poradenství, které je pouze o přeměření klienta a poskytnutí jídelníčku.
        Lidé, kteří chtějí podstoupit změnu ve svém stravovacím režimu, potřebují časté konzultace, podporu ve
        vlastní motivaci. Proto jsem s klienty hlavně ze začátku často v kontaktu.
      </p>
      <p>
        Po určité době se znovu osobně sejdeme a znovu převážíme a přeměříme a zhodnotíme výsledky.
      </p>
      <p>
        Tento balíček, který většinou trvá 2-4 týdny, stojí 2500 Kč.
      </p>
      <p>
        Každá další konzultace 0,5h 300,-. Klientům většinou doporučuji ještě min. 1 konzultaci 1x za měsíc po
        dobu půl roku. Cesta ke změně není jednoduchá, a pokud si na změnu dostatečně nezvykne i náš
        mozek, pak se často stává, že se klient vrací zpět ke svým zaběhnutým zvyklostem.
      </p>
    </div>
<<<<<<< HEAD
=======
    </div>
>>>>>>> b54579d8
    </div>
  <footer>
    made by stockpile.cz
  </footer>
  <script src="../js/client.js"></script>
</body>

</html><|MERGE_RESOLUTION|>--- conflicted
+++ resolved
@@ -15,81 +15,52 @@
 
 <body>
 
+    <div id="navbar-mobile">
+        <button id="hambugerMenu" onclick="revealMenu()">
+          <span id="hamburgerSpan1"></span>
+          <span id="hamburgerSpan2"></span>
+          <span id="hamburgerSpan3"></span>
+        </button>
+        <div id="mobileMenuDiv" class="hideMobile">
+          <ul id="menu-mobile" >
+            <li>
+              <a href="omne.html">O mně</a>
+            </li>
+            <li>
+              <a href="just.html">JUST & NAHRIN</a>
+            </li>
+            <li >
+              <a href="masaze.html">Masáže</a>
+            </li>
+            <li>
+              <a href="#" class="menu-active">Výživa</a>
+            </li>
+            <li>
+              <a href="kontakt.html">Kontakt</a>
+            </li>
+          </ul>
+        </div>
+      </div>
+      <div id="navbar-web">
+        <ul class="menu-web">
+          <li>
+            <a href="omne.html">O mně</a>
+          </li>
+          <li>
+            <a href="just.html">JUST NAHRIN</a>
+          </li>
+          <li>
+            <a href="masaze.html">Masáže</a>
+          </li>
+          <li class="menu-active">
+            <a href="#">Výživa</a>
+          </li>
+          <li>
+            <a href="kontakt.html">Kontakt</a>
+          </li>
+        </ul>
+      </div>
 
-    <div id="navbar-mobile">
-
-<<<<<<< HEAD
-    <span id="hamburgerSpan1" class="animated fadeIn"></span>
-    <span id="hamburgerSpan2" class="animated fadeIn"></span>
-    <span id="hamburgerSpan3" class="animated fadeIn"></span>
-
-    <ul class="menu">
-      <li>
-        <a href="omne.html">O mně</a>
-      </li>
-      <li>
-        <a href="just.html">JUST & NAHRIN</a>
-      </li>
-      <li>
-        <a href="masaze.html">Masáže</a>
-      </li>
-      <li>
-        <a href="#">Výživa</a>
-      </li>
-      <li>
-        <a href="kontakt.html">Kontakt</a>
-      </li>
-    </ul>
-  </div>
-  <div class="mainContainer" id="main">
-    <div class="logoSmallDiv">
-      <img id="logoSmall" src="../img/logo.png" onclick="goHome()">
-=======
-      <input type="checkbox" id="checkboxMenu"></input>
-  
-      <span id="hamburgerSpan1" class="smallerHeader"></span>
-      <span id="hamburgerSpan2"></span>
-      <span id="hamburgerSpan3"></span>
-  
-  
-      <ul class="menu-mobile">
-        <li>
-          <a href="#">O mně</a>
-        </li>
-        <li>
-          <a href="just.html">JUST NAHRIN</a>
-        </li>
-        <li>
-          <a href="masaze.html">Masáže</a>
-        </li>
-        <li>
-          <a href="vyziva.html">Výživa</a>
-        </li>
-        <li>
-          <a href="kontakt.html">Kontakt</a>
-        </li>
-      </ul>
-    </div>
-   <div id="navbar-web">
-    <ul class="menu-web">
-        <li>
-          <a href="#">O mně</a>
-        </li>
-        <li>
-          <a href="just.html">JUST NAHRIN</a>
-        </li>
-        <li class="menu-active">
-          <a href="masaze.html">Masáže</a>
-        </li>
-        <li>
-          <a href="vyziva.html">Výživa</a>
-        </li>
-        <li>
-          <a href="kontakt.html">Kontakt</a>
-        </li>
-      </ul>
->>>>>>> b54579d8
-    </div>
     <div class="mainContainer" id="main">
       
       <div class="logoSmallDiv">
@@ -130,10 +101,7 @@
         mozek, pak se často stává, že se klient vrací zpět ke svým zaběhnutým zvyklostem.
       </p>
     </div>
-<<<<<<< HEAD
-=======
     </div>
->>>>>>> b54579d8
     </div>
   <footer>
     made by stockpile.cz
