--- conflicted
+++ resolved
@@ -18,33 +18,6 @@
 
     <div id="navbar-mobile">
 
-<<<<<<< HEAD
-    <span id="hamburgerSpan1" class="animated fadeIn"></span>
-    <span id="hamburgerSpan2" class="animated fadeIn"></span>
-    <span id="hamburgerSpan3" class="animated fadeIn"></span>
-
-    <ul class="menu">
-      <li>
-        <a href="omne.html">O mně</a>
-      </li>
-      <li>
-        <a href="just.html">JUST & NAHRIN</a>
-      </li>
-      <li>
-        <a href="masaze.html">Masáže</a>
-      </li>
-      <li>
-        <a href="#">Výživa</a>
-      </li>
-      <li>
-        <a href="kontakt.html">Kontakt</a>
-      </li>
-    </ul>
-  </div>
-  <div class="mainContainer" id="main">
-    <div class="logoSmallDiv">
-      <img id="logoSmall" src="../img/logo.png" onclick="goHome()">
-=======
       <input type="checkbox" id="checkboxMenu"></input>
   
       <span id="hamburgerSpan1" class="smallerHeader"></span>
@@ -78,17 +51,16 @@
         <li>
           <a href="just.html">JUST NAHRIN</a>
         </li>
-        <li class="menu-active">
+        <li >
           <a href="masaze.html">Masáže</a>
         </li>
-        <li>
+        <li class="menu-active">
           <a href="vyziva.html">Výživa</a>
         </li>
         <li>
           <a href="kontakt.html">Kontakt</a>
         </li>
       </ul>
->>>>>>> b54579d8
     </div>
     <div class="mainContainer" id="main">
       
@@ -130,10 +102,7 @@
         mozek, pak se často stává, že se klient vrací zpět ke svým zaběhnutým zvyklostem.
       </p>
     </div>
-<<<<<<< HEAD
-=======
     </div>
->>>>>>> b54579d8
     </div>
   <footer>
     made by stockpile.cz
