--- conflicted
+++ resolved
@@ -1,28 +1,15 @@
-var navbar = document.getElementById('navbar');
 var logoSmall = document.getElementById('logoSmall');
 var pageHeader = document.getElementById('pageHeader');
-var checkboxMenu = document.getElementById('checkboxMenu');
 const tabBar = document.getElementById('tab-bar-border');
 const tabs = document.getElementById('tabs');
-<<<<<<< HEAD
 const hambugerMenu = document.getElementById('hambugerMenu');
 const menuMobile = document.getElementById('mobileMenuDiv');
-=======
->>>>>>> b54579d8
 
 //funcke na presmerovani po kliknuti na male logo na stranku o omne
 function goHome() {
   location.href = "omne.html";
 }
 
-<<<<<<< HEAD
-=======
-
-// function showMenu() {
-//   document.getElementsByClassName('druhyMenu')[0].style.opacity = 1;
-// }
-
->>>>>>> b54579d8
 function displayContent(e, masaz) {
 
   const boxContent = document.getElementsByClassName('boxContent');
@@ -42,13 +29,8 @@
   for (i = 0; i < box.length; i++) {
     box[i].className = box[i].className.replace(" active", "");
   }
-  const masazID = document.getElementById(masaz);
-
-<<<<<<< HEAD
-  const masazID = document.getElementById(masaz);
+  const masazID = document.getElementById(masaz); 
   
-=======
->>>>>>> b54579d8
   masazID.style.display = "block";
   tabs.scrollIntoView({behavior: "smooth", block: "start", inline: "nearest"});
   e.currentTarget.className += " active";
